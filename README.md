--- conflicted
+++ resolved
@@ -1,4 +1,3 @@
-<<<<<<< HEAD
 # Tubes2_AI_atk_hlc
 > Implementasi Algoritma Pembelajaran Mesin
 
@@ -51,7 +50,6 @@
 
 ## 📃 Laporan
 Dalam laporan ini, kami membahas tahapan pembersihan data, transformasi, pemilihan fitur, serta pelatihan dan validasi model, baik menggunakan implementasi manual (from scratch) maupun pustaka scikit-learn. Hasil eksperimen dan analisis dapat [diakses di sini](./docs/Tubes2-atk_hlic.pdf).
-=======
 <h3 align="center">Tugas Besar 2 IF3170 Intelijensi Artifisial</h3>
 <h1 align="center">Machine Learning Algorithm Implementation 📈📊</h1>
 
@@ -91,5 +89,4 @@
 | 13522124 | Aland Mulia Pratama | Implementation of KNN and Naive Bayes Algorithms, Modifying preprocessing steps and the confusion matrix function, Enhancing the KNN algorithm (time performance), Conducting error analysis, Writing Chapters III and IV of the report. |
 | 13522126 | Rizqika Mulia pratama  | Implementation of KNN and Gaussian Naive Bayes Algorithms, Performing data preprocessing tasks (handling outliers, data normalization, feature encoding, feature scaling, and feature selection), pipelining, modeling, validation, saving, and loading the model.  |
 | 13522135 | Christian Justin Hendrawan | Data Cleaning and ID3 Implementation (handling missing values, feature engineering, implementing a network dimensionality reducer), and implementing the ID3 algorithm. Writing Chapters I and II of the report. |
-| 13522148 | Auralea Alvinia Syaikha  | Data Cleaning and Preprocessing (handling missing values, outliers, duplicates, feature encoding, feature scaling, addressing dataset imbalance), and modifying the pipeline. Writing the analysis section of the KNN prediction report. |
->>>>>>> 0d830886
+| 13522148 | Auralea Alvinia Syaikha  | Data Cleaning and Preprocessing (handling missing values, outliers, duplicates, feature encoding, feature scaling, addressing dataset imbalance), and modifying the pipeline. Writing the analysis section of the KNN prediction report. |